--- conflicted
+++ resolved
@@ -962,14 +962,9 @@
             self._action.u is not None
         ), f"Action script of {self.name} should set u action"
         assert (
-<<<<<<< HEAD
-            self._action.u.shape[1] == world.dim_p
-        ), f"Scripted physical action of agent {self.name} has wrong shape"
-=======
             self._action.u.shape[1] == self.action_size
         ), f"Scripted action of agent {self.name} has wrong shape"
 
->>>>>>> 4d80b273
         assert (
             (self._action.u / self.action.u_multiplier_tensor).abs()
             <= self.action.u_range_tensor
