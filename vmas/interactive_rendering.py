--- conflicted
+++ resolved
@@ -101,20 +101,10 @@
                 self.reset = False
                 total_rew = [0] * self.n_agents
 
-            if self.n_agents > 0:
-                action_list = [[0.0] * agent.action_size for agent in self.agents]
-<<<<<<< HEAD
-                action_list[self.current_agent_index] = self.u[
-                    : self.agents[self.current_agent_index].action_size
-=======
-                action_list[self.current_agent_index][
-                    : self.agents[self.current_agent_index].dynamics.needed_action_size
-                ] = self.u[
-                    : self.agents[self.current_agent_index].dynamics.needed_action_size
->>>>>>> f4f8a896
-                ]
-            else:
-                action_list = []
+            action_list = [[0.0] * agent.action_size for agent in self.agents]
+            action_list[self.current_agent_index] = self.u[
+                : self.agents[self.current_agent_index].action_size
+            ]
 
             if self.n_agents > 1 and self.control_two_agents:
                 action_list[self.current_agent_index2][
